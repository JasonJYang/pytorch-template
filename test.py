import argparse
import torch
from tqdm import tqdm
import data_loader.data_loaders as module_data
import model.loss as module_loss
import model.metric as module_metric
import model.model as module_arch
from parse_config import ConfigParser


def main(config, resume):
    logger = config.get_logger('test')

    # setup data_loader instances
    data_loader = getattr(module_data, config['data_loader']['type'])(
        config['data_loader']['args']['data_dir'],
        batch_size=512,
        shuffle=False,
        validation_split=0.0,
        training=False,
        num_workers=2
    )

    # build model architecture
<<<<<<< HEAD
    model = get_instance(module_arch, 'arch', config)
    print(model)
=======
    model = config.initialize('arch', module_arch)
    logger.info('Using: \n{}'.format(model))
>>>>>>> d820dd5f

    # get function handles of loss and metrics
    loss_fn = getattr(module_loss, config['loss'])
    metric_fns = [getattr(module_metric, met) for met in config['metrics']]

    logger.info('Loading checkpoint from: {}'.format(resume))
    checkpoint = torch.load(resume)
    state_dict = checkpoint['state_dict']
    if config['n_gpu'] > 1:
        model = torch.nn.DataParallel(model)
    model.load_state_dict(state_dict)

    # prepare model for testing
    device = torch.device('cuda' if torch.cuda.is_available() else 'cpu')
    model = model.to(device)
    model.eval()

    total_loss = 0.0
    total_metrics = torch.zeros(len(metric_fns))

    logger.info('Starting...')
    with torch.no_grad():
        for i, (data, target) in enumerate(tqdm(data_loader)):
            data, target = data.to(device), target.to(device)
            output = model(data)
            #
            # save sample images, or do something with output here
            #
            
            # computing loss, metrics on test set
            loss = loss_fn(output, target)
            batch_size = data.shape[0]
            total_loss += loss.item() * batch_size
            for i, metric in enumerate(metric_fns):
                total_metrics[i] += metric(output, target) * batch_size

    n_samples = len(data_loader.sampler)
    log = {'loss': total_loss / n_samples}
    log.update({
        met.__name__: total_metrics[i].item() / n_samples for i, met in enumerate(metric_fns)
    })
    logger.info(log)


if __name__ == '__main__':
    parser = argparse.ArgumentParser(description='PyTorch Template')

    parser.add_argument('-r', '--resume', default=None, type=str,
                        help='path to latest checkpoint (default: None)')
    parser.add_argument('-d', '--device', default=None, type=str,
                        help='indices of GPUs to enable (default: all)')

    args = parser.parse_args()
    config = ConfigParser(args)
    main(config, args.resume)<|MERGE_RESOLUTION|>--- conflicted
+++ resolved
@@ -22,13 +22,8 @@
     )
 
     # build model architecture
-<<<<<<< HEAD
-    model = get_instance(module_arch, 'arch', config)
-    print(model)
-=======
     model = config.initialize('arch', module_arch)
     logger.info('Using: \n{}'.format(model))
->>>>>>> d820dd5f
 
     # get function handles of loss and metrics
     loss_fn = getattr(module_loss, config['loss'])
